--- conflicted
+++ resolved
@@ -351,27 +351,18 @@
 }
 
 #[cfg(feature = "copy")]
-<<<<<<< HEAD
 impl<T, U, D> DeserializeUnsized<[U], D> for [T]
-=======
-impl<T, U, D>
-    DeserializeUnsized<[U], D> for [T]
->>>>>>> 3d918be4
 where
     T: Deserialize<U, D>,
     U: ArchiveCopyOptimize,
     D: Fallible + ?Sized,
 {
     #[inline]
-<<<<<<< HEAD
-    unsafe fn deserialize_unsized(&self, _: &mut D, mut alloc: impl FnMut(Layout) -> *mut u8) -> Result<*mut (), D::Error> {
-=======
     unsafe fn deserialize_unsized(
         &self,
         _: &mut D,
         mut alloc: impl FnMut(Layout) -> *mut u8,
     ) -> Result<*mut (), D::Error> {
->>>>>>> 3d918be4
         if self.is_empty() || core::mem::size_of::<T>() == 0 {
             Ok(ptr::NonNull::dangling().as_ptr())
         } else {
