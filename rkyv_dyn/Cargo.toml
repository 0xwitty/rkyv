[package]
name = "rkyv_dyn"
version = "0.6.6"
authors = ["David Koloski <djkoloski@gmail.com>"]
edition = "2018"
description = "Trait object support for rkyv"
license = "MIT"
documentation = "https://docs.rs/rkyv_dyn"
repository = "https://github.com/djkoloski/rkyv"
keywords = ["archive", "rkyv", "serialization", "zero-copy", "no_std"]
categories = ["encoding", "no-std"]
readme = "crates-io.md"

# See more keys and their definitions at https://doc.rust-lang.org/cargo/reference/manifest.html

[dependencies]
bytecheck = { version = "~0.5.2", optional = true }
inventory = "0.1"
lazy_static = "1.4"
<<<<<<< HEAD
ptr_meta = "~0.1.3"
=======
ptr_meta = { version = "~0.1.3" }
>>>>>>> dbd2de1e
rkyv = { version = "0.6", path = "../rkyv" }
rkyv_dyn_derive = { version = "=0.6.0", path = "../rkyv_dyn_derive" }
rkyv_typename = { version = "0.6", path = "../rkyv_typename" }

[features]
default = []
archive_le = ["rkyv/archive_le"]
archive_be = ["rkyv/archive_be"]
nightly = []
strict = ["rkyv/strict"]
validation = ["bytecheck", "rkyv/validation", "rkyv_dyn_derive/validation"]
vtable_cache = []

[package.metadata.docs.rs]
features = ["validation"]<|MERGE_RESOLUTION|>--- conflicted
+++ resolved
@@ -17,11 +17,7 @@
 bytecheck = { version = "~0.5.2", optional = true }
 inventory = "0.1"
 lazy_static = "1.4"
-<<<<<<< HEAD
 ptr_meta = "~0.1.3"
-=======
-ptr_meta = { version = "~0.1.3" }
->>>>>>> dbd2de1e
 rkyv = { version = "0.6", path = "../rkyv" }
 rkyv_dyn_derive = { version = "=0.6.0", path = "../rkyv_dyn_derive" }
 rkyv_typename = { version = "0.6", path = "../rkyv_typename" }
